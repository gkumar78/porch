--- conflicted
+++ resolved
@@ -2969,7 +2969,6 @@
 	}
 }
 
-<<<<<<< HEAD
 func (t *PorchSuite) TestLatestVersionOnDelete(ctx context.Context) {
 	const (
 		repositoryName = "test-latest-on-delete-repository"
@@ -3035,7 +3034,7 @@
 	t.MustNotHaveLabels(ctx, mainPr.Name, []string{
 		porchapi.LatestPackageRevisionKey,
 	})
-=======
+
 func (t *PorchSuite) TestRepositoryModify(ctx context.Context) {
 	const (
 		repositoryName = "repo-modify-test"
@@ -3118,5 +3117,5 @@
 		}
 		break
 	}
->>>>>>> adc36322
+
 }